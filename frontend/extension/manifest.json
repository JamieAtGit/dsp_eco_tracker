{
  "manifest_version": 3,
  "name": "Eco Tooltip + Estimator",
  "version": "3",
  "description": "Estimates emissions and shows eco tooltips on Amazon.",

  "permissions": ["storage", "activeTab", "scripting", "notifications"],

  "background": {
    "service_worker": "background.js"
  },

  "host_permissions": [
    "http://localhost:5000/*",
    "https://web-production-a62d7.up.railway.app/*",
    "https://dsp-environmentaltracker-1.onrender.com/*",
    "https://www.amazon.co.uk/*",
    "https://www.amazon.com/*"
  ],

  "action": {
    "default_icon": {
      "16": "icon16.png",
      "32": "icon32.png",
      "48": "icon48.png",
      "128": "icon128.png"
    }
  },

  "icons": {
    "16": "icon16.png",
    "32": "icon32.png",
    "48": "icon48.png",
    "128": "icon128.png"
  },

  "content_scripts": [
    {
      "matches": [
        "https://www.amazon.co.uk/*",
        "https://www.amazon.com/*"
      ],
<<<<<<< HEAD
      "js": ["assets/content.js", "overlayTest.js"],
      "css": ["tooltip.css", "overlay.css"]
=======
      "js": ["content-overlay.js"],
      "run_at": "document_end"
>>>>>>> 81fab99d
    }
  ],

  


  "web_accessible_resources": [
    {
      "resources": ["material_insights.json", "overlay.js"],
      "matches": ["<all_urls>"]
    }
  ]
}<|MERGE_RESOLUTION|>--- conflicted
+++ resolved
@@ -40,13 +40,9 @@
         "https://www.amazon.co.uk/*",
         "https://www.amazon.com/*"
       ],
-<<<<<<< HEAD
-      "js": ["assets/content.js", "overlayTest.js"],
-      "css": ["tooltip.css", "overlay.css"]
-=======
-      "js": ["content-overlay.js"],
+      "js": ["assets/content.js", "overlay.js"],
+      "css": ["tooltip.css", "overlay.css"],
       "run_at": "document_end"
->>>>>>> 81fab99d
     }
   ],
 
